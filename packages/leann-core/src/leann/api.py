"""
This file contains the core API for the LEANN project, now definitively updated
with the correct, original embedding logic from the user's reference code.
"""

import json
import logging
import pickle
import time
import warnings
from dataclasses import dataclass, field
from pathlib import Path
from typing import Any, Literal, Optional, Union

import numpy as np

from leann.interface import LeannBackendSearcherInterface

from .chat import get_llm
from .interface import LeannBackendFactoryInterface
from .metadata_filter import MetadataFilterEngine
from .registry import BACKEND_REGISTRY

logger = logging.getLogger(__name__)


def get_registered_backends() -> list[str]:
    """Get list of registered backend names."""
    return list(BACKEND_REGISTRY.keys())


def compute_embeddings(
    chunks: list[str],
    model_name: str,
    mode: str = "sentence-transformers",
    use_server: bool = True,
    port: Optional[int] = None,
    is_build=False,
) -> np.ndarray:
    """
    Computes embeddings using different backends.

    Args:
        chunks: List of text chunks to embed
        model_name: Name of the embedding model
        mode: Embedding backend mode. Options:
            - "sentence-transformers": Use sentence-transformers library (default)
            - "mlx": Use MLX backend for Apple Silicon
            - "openai": Use OpenAI embedding API
            - "gemini": Use Google Gemini embedding API
        use_server: Whether to use embedding server (True for search, False for build)

    Returns:
        numpy array of embeddings
    """
    if use_server:
        # Use embedding server (for search/query)
        if port is None:
            raise ValueError("port is required when use_server is True")
        return compute_embeddings_via_server(chunks, model_name, port=port)
    else:
        # Use direct computation (for build_index)
        from .embedding_compute import (
            compute_embeddings as compute_embeddings_direct,
        )

        return compute_embeddings_direct(
            chunks,
            model_name,
            mode=mode,
            is_build=is_build,
        )


def compute_embeddings_via_server(chunks: list[str], model_name: str, port: int) -> np.ndarray:
    """Computes embeddings using sentence-transformers.

    Args:
        chunks: List of text chunks to embed
        model_name: Name of the sentence transformer model
    """
    logger.info(
        f"Computing embeddings for {len(chunks)} chunks using SentenceTransformer model '{model_name}' (via embedding server)..."
    )
    import msgpack
    import numpy as np
    import zmq

    # Connect to embedding server
    context = zmq.Context()
    socket = context.socket(zmq.REQ)
    socket.connect(f"tcp://localhost:{port}")

    # Send chunks to server for embedding computation
    request = chunks
    socket.send(msgpack.packb(request))

    # Receive embeddings from server
    response = socket.recv()
    embeddings_list = msgpack.unpackb(response)

    # Convert back to numpy array
    embeddings = np.array(embeddings_list, dtype=np.float32)

    socket.close()
    context.term()

    return embeddings


@dataclass
class SearchResult:
    id: str
    score: float
    text: str
    metadata: dict[str, Any] = field(default_factory=dict)


class PassageManager:
    def __init__(
        self, passage_sources: list[dict[str, Any]], metadata_file_path: Optional[str] = None
    ):
        self.offset_maps: dict[str, dict[str, int]] = {}
        self.passage_files: dict[str, str] = {}
        # Avoid materializing a single gigantic global map to reduce memory
        # footprint on very large corpora (e.g., 60M+ passages). Instead, keep
        # per-shard maps and do a lightweight per-shard lookup on demand.
        self._total_count: int = 0
        self.filter_engine = MetadataFilterEngine()  # Initialize filter engine

        # Derive index base name for standard sibling fallbacks, e.g., <index_name>.passages.*
        index_name_base = None
        if metadata_file_path:
            meta_name = Path(metadata_file_path).name
            if meta_name.endswith(".meta.json"):
                index_name_base = meta_name[: -len(".meta.json")]

        for source in passage_sources:
            assert source["type"] == "jsonl", "only jsonl is supported"
            passage_file = source.get("path", "")
            index_file = source.get("index_path", "")  # .idx file

            # Fix path resolution - relative paths should be relative to metadata file directory
            def _resolve_candidates(
                primary: str,
                relative_key: str,
                default_name: Optional[str],
                source_dict: dict[str, Any],
            ) -> list[Path]:
                """
                Build an ordered list of candidate paths. For relative paths specified in
                metadata, prefer resolution relative to the metadata file directory first,
                then fall back to CWD-based resolution, and finally to conventional
                sibling defaults (e.g., <index_base>.passages.idx / .jsonl).
                """
                candidates: list[Path] = []
                # 1) Primary path
                if primary:
                    p = Path(primary)
                    if p.is_absolute():
                        candidates.append(p)
                    else:
                        # Prefer metadata-relative resolution for relative paths
                        if metadata_file_path:
                            candidates.append(Path(metadata_file_path).parent / p)
                        # Also consider CWD-relative as a fallback for legacy layouts
                        candidates.append(Path.cwd() / p)
                # 2) metadata-relative explicit relative key (if present)
                if metadata_file_path and source_dict.get(relative_key):
                    candidates.append(Path(metadata_file_path).parent / source_dict[relative_key])
                # 3) metadata-relative standard sibling filename
                if metadata_file_path and default_name:
                    candidates.append(Path(metadata_file_path).parent / default_name)
                return candidates

            # Build candidate lists and pick first existing; otherwise keep last candidate for error message
            idx_default = f"{index_name_base}.passages.idx" if index_name_base else None
            idx_candidates = _resolve_candidates(
                index_file, "index_path_relative", idx_default, source
            )
            pas_default = f"{index_name_base}.passages.jsonl" if index_name_base else None
            pas_candidates = _resolve_candidates(passage_file, "path_relative", pas_default, source)

            def _pick_existing(cands: list[Path]) -> str:
                for c in cands:
                    if c.exists():
                        return str(c.resolve())
                # Fallback to last candidate (best guess) even if not exists; will error below
                return str(cands[-1].resolve()) if cands else ""

            index_file = _pick_existing(idx_candidates)
            passage_file = _pick_existing(pas_candidates)

            if not Path(index_file).exists():
                raise FileNotFoundError(f"Passage index file not found: {index_file}")

            with open(index_file, "rb") as f:
                offset_map: dict[str, int] = pickle.load(f)
                self.offset_maps[passage_file] = offset_map
                self.passage_files[passage_file] = passage_file
                self._total_count += len(offset_map)

    def get_passage(self, passage_id: str) -> dict[str, Any]:
        # Fast path: check each shard map (there are typically few shards).
        # This avoids building a massive combined dict while keeping lookups
        # bounded by the number of shards.
        for passage_file, offset_map in self.offset_maps.items():
            try:
                offset = offset_map[passage_id]
                with open(passage_file, encoding="utf-8") as f:
                    f.seek(offset)
                    return json.loads(f.readline())
            except KeyError:
                continue
        raise KeyError(f"Passage ID not found: {passage_id}")

    def filter_search_results(
        self,
        search_results: list[SearchResult],
        metadata_filters: Optional[dict[str, dict[str, Union[str, int, float, bool, list]]]],
    ) -> list[SearchResult]:
        """
        Apply metadata filters to search results.

        Args:
            search_results: List of SearchResult objects
            metadata_filters: Filter specifications to apply

        Returns:
            Filtered list of SearchResult objects
        """
        if not metadata_filters:
            return search_results

        logger.debug(f"Applying metadata filters to {len(search_results)} results")

        # Convert SearchResult objects to dictionaries for the filter engine
        result_dicts = []
        for result in search_results:
            result_dicts.append(
                {
                    "id": result.id,
                    "score": result.score,
                    "text": result.text,
                    "metadata": result.metadata,
                }
            )

        # Apply filters using the filter engine
        filtered_dicts = self.filter_engine.apply_filters(result_dicts, metadata_filters)

        # Convert back to SearchResult objects
        filtered_results = []
        for result_dict in filtered_dicts:
            filtered_results.append(
                SearchResult(
                    id=result_dict["id"],
                    score=result_dict["score"],
                    text=result_dict["text"],
                    metadata=result_dict["metadata"],
                )
            )

        logger.debug(f"Filtered results: {len(filtered_results)} remaining")
        return filtered_results

    def __len__(self) -> int:
        return self._total_count


class LeannBuilder:
    def __init__(
        self,
        backend_name: str,
        embedding_model: str = "facebook/contriever",
        dimensions: Optional[int] = None,
        embedding_mode: str = "sentence-transformers",
        **backend_kwargs,
    ):
        self.backend_name = backend_name
        # Normalize incompatible combinations early (for consistent metadata)
        if backend_name == "hnsw":
            is_recompute = backend_kwargs.get("is_recompute", True)
            is_compact = backend_kwargs.get("is_compact", True)
            if is_recompute is False and is_compact is True:
                warnings.warn(
                    "HNSW with is_recompute=False requires non-compact storage. Forcing is_compact=False.",
                    UserWarning,
                    stacklevel=2,
                )
                backend_kwargs["is_compact"] = False

        backend_factory: Optional[LeannBackendFactoryInterface] = BACKEND_REGISTRY.get(backend_name)
        if backend_factory is None:
            raise ValueError(f"Backend '{backend_name}' not found or not registered.")
        self.backend_factory = backend_factory
        self.embedding_model = embedding_model
        self.dimensions = dimensions
        self.embedding_mode = embedding_mode

        # Check if we need to use cosine distance for normalized embeddings
        normalized_embeddings_models = {
            # OpenAI models
            ("openai", "text-embedding-ada-002"),
            ("openai", "text-embedding-3-small"),
            ("openai", "text-embedding-3-large"),
            # Voyage AI models
            ("voyage", "voyage-2"),
            ("voyage", "voyage-3"),
            ("voyage", "voyage-large-2"),
            ("voyage", "voyage-multilingual-2"),
            ("voyage", "voyage-code-2"),
            # Cohere models
            ("cohere", "embed-english-v3.0"),
            ("cohere", "embed-multilingual-v3.0"),
            ("cohere", "embed-english-light-v3.0"),
            ("cohere", "embed-multilingual-light-v3.0"),
        }

        # Also check for patterns in model names
        is_normalized = False
        current_model_lower = embedding_model.lower()
        current_mode_lower = embedding_mode.lower()

        # Check exact matches
        for mode, model in normalized_embeddings_models:
            if (current_mode_lower == mode and current_model_lower == model) or (
                mode in current_mode_lower and model in current_model_lower
            ):
                is_normalized = True
                break

        # Check patterns
        if not is_normalized:
            # OpenAI patterns
            if "openai" in current_mode_lower or "openai" in current_model_lower:
                if any(
                    pattern in current_model_lower
                    for pattern in ["text-embedding", "ada", "3-small", "3-large"]
                ):
                    is_normalized = True
            # Voyage patterns
            elif "voyage" in current_mode_lower or "voyage" in current_model_lower:
                is_normalized = True
            # Cohere patterns
            elif "cohere" in current_mode_lower or "cohere" in current_model_lower:
                if "embed" in current_model_lower:
                    is_normalized = True

        # Handle distance metric
        if is_normalized and "distance_metric" not in backend_kwargs:
            backend_kwargs["distance_metric"] = "cosine"
            warnings.warn(
                f"Detected normalized embeddings model '{embedding_model}' with mode '{embedding_mode}'. "
                f"Automatically setting distance_metric='cosine' for optimal performance. "
                f"Normalized embeddings (L2 norm = 1) should use cosine similarity instead of MIPS.",
                UserWarning,
                stacklevel=2,
            )
        elif is_normalized and backend_kwargs.get("distance_metric", "").lower() != "cosine":
            current_metric = backend_kwargs.get("distance_metric", "mips")
            warnings.warn(
                f"Warning: Using '{current_metric}' distance metric with normalized embeddings model "
                f"'{embedding_model}' may lead to suboptimal search results. "
                f"Consider using 'cosine' distance metric for better performance.",
                UserWarning,
                stacklevel=2,
            )

        self.backend_kwargs = backend_kwargs
        self.chunks: list[dict[str, Any]] = []

    def add_text(self, text: str, metadata: Optional[dict[str, Any]] = None):
        if metadata is None:
            metadata = {}
        passage_id = metadata.get("id", str(len(self.chunks)))
        chunk_data = {"id": passage_id, "text": text, "metadata": metadata}
        self.chunks.append(chunk_data)

    def build_index(self, index_path: str):
        if not self.chunks:
            raise ValueError("No chunks added.")

        # Filter out invalid/empty text chunks early to keep passage and embedding counts aligned
        valid_chunks: list[dict[str, Any]] = []
        skipped = 0
        for chunk in self.chunks:
            text = chunk.get("text", "")
            if isinstance(text, str) and text.strip():
                valid_chunks.append(chunk)
            else:
                skipped += 1
        if skipped > 0:
            print(
                f"Warning: Skipping {skipped} empty/invalid text chunk(s). Processing {len(valid_chunks)} valid chunks"
            )
            self.chunks = valid_chunks
            if not self.chunks:
                raise ValueError("All provided chunks are empty or invalid. Nothing to index.")
        if self.dimensions is None:
            self.dimensions = len(
                compute_embeddings(
                    ["dummy"],
                    self.embedding_model,
                    self.embedding_mode,
                    use_server=False,
                )[0]
            )
        path = Path(index_path)
        index_dir = path.parent
        index_name = path.name
        index_dir.mkdir(parents=True, exist_ok=True)
        passages_file = index_dir / f"{index_name}.passages.jsonl"
        offset_file = index_dir / f"{index_name}.passages.idx"
        offset_map = {}
        with open(passages_file, "w", encoding="utf-8") as f:
            try:
                from tqdm import tqdm

                chunk_iterator = tqdm(self.chunks, desc="Writing passages", unit="chunk")
            except ImportError:
                chunk_iterator = self.chunks

            for chunk in chunk_iterator:
                offset = f.tell()
                json.dump(
                    {
                        "id": chunk["id"],
                        "text": chunk["text"],
                        "metadata": chunk["metadata"],
                    },
                    f,
                    ensure_ascii=False,
                )
                f.write("\n")
                offset_map[chunk["id"]] = offset
        with open(offset_file, "wb") as f:
            pickle.dump(offset_map, f)
        texts_to_embed = [c["text"] for c in self.chunks]
        embeddings = compute_embeddings(
            texts_to_embed,
            self.embedding_model,
            self.embedding_mode,
            use_server=False,
            is_build=True,
        )
        string_ids = [chunk["id"] for chunk in self.chunks]
        current_backend_kwargs = {**self.backend_kwargs, "dimensions": self.dimensions}
        builder_instance = self.backend_factory.builder(**current_backend_kwargs)
        builder_instance.build(embeddings, string_ids, index_path, **current_backend_kwargs)
        leann_meta_path = index_dir / f"{index_name}.meta.json"
        meta_data = {
            "version": "1.0",
            "backend_name": self.backend_name,
            "embedding_model": self.embedding_model,
            "dimensions": self.dimensions,
            "backend_kwargs": self.backend_kwargs,
            "embedding_mode": self.embedding_mode,
            "passage_sources": [
                {
                    "type": "jsonl",
                    # Preserve existing relative file names (backward-compatible)
                    "path": passages_file.name,
                    "index_path": offset_file.name,
                    # Add optional redundant relative keys for remote build portability (non-breaking)
                    "path_relative": passages_file.name,
                    "index_path_relative": offset_file.name,
                }
            ],
        }

        # Add storage status flags for HNSW backend
        if self.backend_name == "hnsw":
            is_compact = self.backend_kwargs.get("is_compact", True)
            is_recompute = self.backend_kwargs.get("is_recompute", True)
            meta_data["is_compact"] = is_compact
            meta_data["is_pruned"] = (
                is_compact and is_recompute
            )  # Pruned only if compact and recompute
        with open(leann_meta_path, "w", encoding="utf-8") as f:
            json.dump(meta_data, f, indent=2)

    def build_index_from_embeddings(self, index_path: str, embeddings_file: str):
        """
        Build an index from pre-computed embeddings stored in a pickle file.

        Args:
            index_path: Path where the index will be saved
            embeddings_file: Path to pickle file containing (ids, embeddings) tuple
        """
        # Load pre-computed embeddings
        with open(embeddings_file, "rb") as f:
            data = pickle.load(f)

        if not isinstance(data, tuple) or len(data) != 2:
            raise ValueError(
                f"Invalid embeddings file format. Expected tuple with 2 elements, got {type(data)}"
            )

        ids, embeddings = data

        if not isinstance(embeddings, np.ndarray):
            raise ValueError(f"Expected embeddings to be numpy array, got {type(embeddings)}")

        if len(ids) != embeddings.shape[0]:
            raise ValueError(
                f"Mismatch between number of IDs ({len(ids)}) and embeddings ({embeddings.shape[0]})"
            )

        # Validate/set dimensions
        embedding_dim = embeddings.shape[1]
        if self.dimensions is None:
            self.dimensions = embedding_dim
        elif self.dimensions != embedding_dim:
            raise ValueError(f"Dimension mismatch: expected {self.dimensions}, got {embedding_dim}")

        logger.info(
            f"Building index from precomputed embeddings: {len(ids)} items, {embedding_dim} dimensions"
        )

        # Ensure we have text data for each embedding
        if len(self.chunks) != len(ids):
            # If no text chunks provided, create placeholder text entries
            if not self.chunks:
                logger.info("No text chunks provided, creating placeholder entries...")
                for id_val in ids:
                    self.add_text(
                        f"Document {id_val}",
                        metadata={"id": str(id_val), "from_embeddings": True},
                    )
            else:
                raise ValueError(
                    f"Number of text chunks ({len(self.chunks)}) doesn't match number of embeddings ({len(ids)})"
                )

        # Build file structure
        path = Path(index_path)
        index_dir = path.parent
        index_name = path.name
        index_dir.mkdir(parents=True, exist_ok=True)
        passages_file = index_dir / f"{index_name}.passages.jsonl"
        offset_file = index_dir / f"{index_name}.passages.idx"

        # Write passages and create offset map
        offset_map = {}
        with open(passages_file, "w", encoding="utf-8") as f:
            for chunk in self.chunks:
                offset = f.tell()
                json.dump(
                    {
                        "id": chunk["id"],
                        "text": chunk["text"],
                        "metadata": chunk["metadata"],
                    },
                    f,
                    ensure_ascii=False,
                )
                f.write("\n")
                offset_map[chunk["id"]] = offset

        with open(offset_file, "wb") as f:
            pickle.dump(offset_map, f)

        # Build the vector index using precomputed embeddings
        string_ids = [str(id_val) for id_val in ids]
        current_backend_kwargs = {**self.backend_kwargs, "dimensions": self.dimensions}
        builder_instance = self.backend_factory.builder(**current_backend_kwargs)
        builder_instance.build(embeddings, string_ids, index_path)

        # Create metadata file
        leann_meta_path = index_dir / f"{index_name}.meta.json"
        meta_data = {
            "version": "1.0",
            "backend_name": self.backend_name,
            "embedding_model": self.embedding_model,
            "dimensions": self.dimensions,
            "backend_kwargs": self.backend_kwargs,
            "embedding_mode": self.embedding_mode,
            "passage_sources": [
                {
                    "type": "jsonl",
                    # Preserve existing relative file names (backward-compatible)
                    "path": passages_file.name,
                    "index_path": offset_file.name,
                    # Add optional redundant relative keys for remote build portability (non-breaking)
                    "path_relative": passages_file.name,
                    "index_path_relative": offset_file.name,
                }
            ],
            "built_from_precomputed_embeddings": True,
            "embeddings_source": str(embeddings_file),
        }

        # Add storage status flags for HNSW backend
        if self.backend_name == "hnsw":
            is_compact = self.backend_kwargs.get("is_compact", True)
            is_recompute = self.backend_kwargs.get("is_recompute", True)
            meta_data["is_compact"] = is_compact
            meta_data["is_pruned"] = is_compact and is_recompute

        with open(leann_meta_path, "w", encoding="utf-8") as f:
            json.dump(meta_data, f, indent=2)

        logger.info(f"Index built successfully from precomputed embeddings: {index_path}")


class LeannSearcher:
    def __init__(self, index_path: str, enable_warmup: bool = False, **backend_kwargs):
        # Fix path resolution for Colab and other environments
        if not Path(index_path).is_absolute():
            index_path = str(Path(index_path).resolve())

        self.meta_path_str = f"{index_path}.meta.json"
        if not Path(self.meta_path_str).exists():
            parent_dir = Path(index_path).parent
            print(
                f"Leann metadata file not found at {self.meta_path_str}, and you may need to rm -rf {parent_dir}"
            )
            # highlight in red the filenotfound error
            raise FileNotFoundError(
                f"Leann metadata file not found at {self.meta_path_str}, \033[91m you may need to rm -rf {parent_dir}\033[0m"
            )
        with open(self.meta_path_str, encoding="utf-8") as f:
            self.meta_data = json.load(f)
        backend_name = self.meta_data["backend_name"]
        self.embedding_model = self.meta_data["embedding_model"]
        # Support both old and new format
        self.embedding_mode = self.meta_data.get("embedding_mode", "sentence-transformers")
        # Delegate portability handling to PassageManager
        self.passage_manager = PassageManager(
            self.meta_data.get("passage_sources", []), metadata_file_path=self.meta_path_str
        )
        # Preserve backend name for conditional parameter forwarding
        self.backend_name = backend_name
        backend_factory = BACKEND_REGISTRY.get(backend_name)
        if backend_factory is None:
            raise ValueError(f"Backend '{backend_name}' not found.")
        final_kwargs = {**self.meta_data.get("backend_kwargs", {}), **backend_kwargs}
        final_kwargs["enable_warmup"] = enable_warmup
        self.backend_impl: LeannBackendSearcherInterface = backend_factory.searcher(
            index_path, **final_kwargs
        )

    def search(
        self,
        query: str,
        top_k: int = 5,
        complexity: int = 64,
        beam_width: int = 1,
        prune_ratio: float = 0.0,
        recompute_embeddings: bool = True,
        pruning_strategy: Literal["global", "local", "proportional"] = "global",
        expected_zmq_port: int = 5557,
<<<<<<< HEAD
        metadata_filters: Optional[dict[str, dict[str, Union[str, int, float, bool, list]]]] = None,
=======
        batch_size: int = 0,
>>>>>>> dde22215
        **kwargs,
    ) -> list[SearchResult]:
        """
        Search for nearest neighbors with optional metadata filtering.

        Args:
            query: Text query to search for
            top_k: Number of nearest neighbors to return
            complexity: Search complexity/candidate list size, higher = more accurate but slower
            beam_width: Number of parallel search paths/IO requests per iteration
            prune_ratio: Ratio of neighbors to prune via approximate distance (0.0-1.0)
            recompute_embeddings: Whether to fetch fresh embeddings from server vs use stored codes
            pruning_strategy: Candidate selection strategy - "global" (default), "local", or "proportional"
            expected_zmq_port: ZMQ port for embedding server communication
            metadata_filters: Optional filters to apply to search results based on metadata.
                Format: {"field_name": {"operator": value}}
                Supported operators:
                - Comparison: "==", "!=", "<", "<=", ">", ">="
                - Membership: "in", "not_in"
                - String: "contains", "starts_with", "ends_with"
                Example: {"chapter": {"<=": 5}, "tags": {"in": ["fiction", "drama"]}}
            **kwargs: Backend-specific parameters

        Returns:
            List of SearchResult objects with text, metadata, and similarity scores
        """
        logger.info("🔍 LeannSearcher.search() called:")
        logger.info(f"  Query: '{query}'")
        logger.info(f"  Top_k: {top_k}")
        logger.info(f"  Metadata filters: {metadata_filters}")
        logger.info(f"  Additional kwargs: {kwargs}")

        # Smart top_k detection and adjustment
        # Use PassageManager length (sum of shard sizes) to avoid
        # depending on a massive combined map
        total_docs = len(self.passage_manager)
        original_top_k = top_k
        if top_k > total_docs:
            top_k = total_docs
            logger.warning(
                f"  ⚠️  Requested top_k ({original_top_k}) exceeds total documents ({total_docs})"
            )
            logger.warning(f"  ✅ Auto-adjusted top_k to {top_k} to match available documents")

        zmq_port = None

        start_time = time.time()
        if recompute_embeddings:
            zmq_port = self.backend_impl._ensure_server_running(
                self.meta_path_str,
                port=expected_zmq_port,
                **kwargs,
            )
            del expected_zmq_port
        zmq_time = time.time() - start_time
        logger.info(f"  Launching server time: {zmq_time} seconds")

        start_time = time.time()

        query_embedding = self.backend_impl.compute_query_embedding(
            query,
            use_server_if_available=recompute_embeddings,
            zmq_port=zmq_port,
        )
        logger.info(f"  Generated embedding shape: {query_embedding.shape}")
        embedding_time = time.time() - start_time
        logger.info(f"  Embedding time: {embedding_time} seconds")

        start_time = time.time()
        backend_search_kwargs: dict[str, Any] = {
            "complexity": complexity,
            "beam_width": beam_width,
            "prune_ratio": prune_ratio,
            "recompute_embeddings": recompute_embeddings,
            "pruning_strategy": pruning_strategy,
            "zmq_port": zmq_port,
        }
        # Only HNSW supports batching; forward conditionally
        if self.backend_name == "hnsw":
            backend_search_kwargs["batch_size"] = batch_size

        # Merge any extra kwargs last
        backend_search_kwargs.update(kwargs)

        results = self.backend_impl.search(
            query_embedding,
            top_k,
            **backend_search_kwargs,
        )
        search_time = time.time() - start_time
        logger.info(f"  Search time in search() LEANN searcher: {search_time} seconds")
        logger.info(f"  Backend returned: labels={len(results.get('labels', [[]])[0])} results")

        enriched_results = []
        if "labels" in results and "distances" in results:
            logger.info(f"  Processing {len(results['labels'][0])} passage IDs:")
            # Python 3.9 does not support zip(strict=...); lengths are expected to match
            for i, (string_id, dist) in enumerate(
                zip(results["labels"][0], results["distances"][0])
            ):
                try:
                    passage_data = self.passage_manager.get_passage(string_id)
                    enriched_results.append(
                        SearchResult(
                            id=string_id,
                            score=dist,
                            text=passage_data["text"],
                            metadata=passage_data.get("metadata", {}),
                        )
                    )

                    # Color codes for better logging
                    GREEN = "\033[92m"
                    BLUE = "\033[94m"
                    YELLOW = "\033[93m"
                    RESET = "\033[0m"

                    # Truncate text for display (first 100 chars)
                    display_text = passage_data["text"]
                    logger.info(
                        f"   {GREEN}✓{RESET} {BLUE}[{i + 1:2d}]{RESET} {YELLOW}ID:{RESET} '{string_id}' {YELLOW}Score:{RESET} {dist:.4f} {YELLOW}Text:{RESET} {display_text}"
                    )
                except KeyError:
                    RED = "\033[91m"
                    RESET = "\033[0m"
                    logger.error(
                        f"   {RED}✗{RESET} [{i + 1:2d}] ID: '{string_id}' -> {RED}ERROR: Passage not found!{RESET}"
                    )

        # Apply metadata filters if specified
        if metadata_filters:
            logger.info(f"  🔍 Applying metadata filters: {metadata_filters}")
            enriched_results = self.passage_manager.filter_search_results(
                enriched_results, metadata_filters
            )

        # Define color codes outside the loop for final message
        GREEN = "\033[92m"
        RESET = "\033[0m"
        logger.info(f"  {GREEN}✓ Final enriched results: {len(enriched_results)} passages{RESET}")
        return enriched_results

    def cleanup(self):
        """Explicitly cleanup embedding server resources.

        This method should be called after you're done using the searcher,
        especially in test environments or batch processing scenarios.
        """
        backend = getattr(self.backend_impl, "embedding_server_manager", None)
        if backend is not None:
            backend.stop_server()

    # Enable automatic cleanup patterns
    def __enter__(self):
        return self

    def __exit__(self, exc_type, exc, tb):
        try:
            self.cleanup()
        except Exception:
            pass

    def __del__(self):
        try:
            self.cleanup()
        except Exception:
            # Avoid noisy errors during interpreter shutdown
            pass


class LeannChat:
    def __init__(
        self,
        index_path: str,
        llm_config: Optional[dict[str, Any]] = None,
        enable_warmup: bool = False,
        searcher: Optional[LeannSearcher] = None,
        **kwargs,
    ):
        if searcher is None:
            self.searcher = LeannSearcher(index_path, enable_warmup=enable_warmup, **kwargs)
            self._owns_searcher = True
        else:
            self.searcher = searcher
            self._owns_searcher = False
        self.llm = get_llm(llm_config)

    def ask(
        self,
        question: str,
        top_k: int = 5,
        complexity: int = 64,
        beam_width: int = 1,
        prune_ratio: float = 0.0,
        recompute_embeddings: bool = True,
        pruning_strategy: Literal["global", "local", "proportional"] = "global",
        llm_kwargs: Optional[dict[str, Any]] = None,
        expected_zmq_port: int = 5557,
<<<<<<< HEAD
        metadata_filters: Optional[dict[str, dict[str, Union[str, int, float, bool, list]]]] = None,
=======
        batch_size: int = 0,
>>>>>>> dde22215
        **search_kwargs,
    ):
        if llm_kwargs is None:
            llm_kwargs = {}
        search_time = time.time()
        results = self.searcher.search(
            question,
            top_k=top_k,
            complexity=complexity,
            beam_width=beam_width,
            prune_ratio=prune_ratio,
            recompute_embeddings=recompute_embeddings,
            pruning_strategy=pruning_strategy,
            expected_zmq_port=expected_zmq_port,
<<<<<<< HEAD
            metadata_filters=metadata_filters,
=======
            batch_size=batch_size,
>>>>>>> dde22215
            **search_kwargs,
        )
        search_time = time.time() - search_time
        logger.info(f"  Search time: {search_time} seconds")
        context = "\n\n".join([r.text for r in results])
        prompt = (
            "Here is some retrieved context that might help answer your question:\n\n"
            f"{context}\n\n"
            f"Question: {question}\n\n"
            "Please provide the best answer you can based on this context and your knowledge."
        )

        ask_time = time.time()
        ans = self.llm.ask(prompt, **llm_kwargs)
        ask_time = time.time() - ask_time
        logger.info(f"  Ask time: {ask_time} seconds")
        return ans

    def start_interactive(self):
        print("\nLeann Chat started (type 'quit' to exit)")
        while True:
            try:
                user_input = input("You: ").strip()
                if user_input.lower() in ["quit", "exit"]:
                    break
                if not user_input:
                    continue
                response = self.ask(user_input)
                print(f"Leann: {response}")
            except (KeyboardInterrupt, EOFError):
                print("\nGoodbye!")
                break

    def cleanup(self):
        """Explicitly cleanup embedding server resources.

        This method should be called after you're done using the chat interface,
        especially in test environments or batch processing scenarios.
        """
        # Only stop the embedding server if this LeannChat instance created the searcher.
        # When a shared searcher is passed in, avoid shutting down the server to enable reuse.
        if getattr(self, "_owns_searcher", False) and hasattr(self.searcher, "cleanup"):
            self.searcher.cleanup()

    # Enable automatic cleanup patterns
    def __enter__(self):
        return self

    def __exit__(self, exc_type, exc, tb):
        try:
            self.cleanup()
        except Exception:
            pass

    def __del__(self):
        try:
            self.cleanup()
        except Exception:
            pass<|MERGE_RESOLUTION|>--- conflicted
+++ resolved
@@ -651,11 +651,8 @@
         recompute_embeddings: bool = True,
         pruning_strategy: Literal["global", "local", "proportional"] = "global",
         expected_zmq_port: int = 5557,
-<<<<<<< HEAD
         metadata_filters: Optional[dict[str, dict[str, Union[str, int, float, bool, list]]]] = None,
-=======
         batch_size: int = 0,
->>>>>>> dde22215
         **kwargs,
     ) -> list[SearchResult]:
         """
@@ -854,11 +851,8 @@
         pruning_strategy: Literal["global", "local", "proportional"] = "global",
         llm_kwargs: Optional[dict[str, Any]] = None,
         expected_zmq_port: int = 5557,
-<<<<<<< HEAD
         metadata_filters: Optional[dict[str, dict[str, Union[str, int, float, bool, list]]]] = None,
-=======
         batch_size: int = 0,
->>>>>>> dde22215
         **search_kwargs,
     ):
         if llm_kwargs is None:
@@ -873,11 +867,8 @@
             recompute_embeddings=recompute_embeddings,
             pruning_strategy=pruning_strategy,
             expected_zmq_port=expected_zmq_port,
-<<<<<<< HEAD
             metadata_filters=metadata_filters,
-=======
             batch_size=batch_size,
->>>>>>> dde22215
             **search_kwargs,
         )
         search_time = time.time() - search_time
